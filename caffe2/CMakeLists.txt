--- conflicted
+++ resolved
@@ -314,34 +314,11 @@
       endif()
     endif()
 
-<<<<<<< HEAD
-  # ---[ Python.
-  add_library(caffe2_pybind11_state MODULE ${Caffe2_CPU_PYTHON_SRCS})
-  set_target_properties(caffe2_pybind11_state PROPERTIES COMPILE_FLAGS "-fvisibility=hidden")
-  set_target_properties(caffe2_pybind11_state PROPERTIES PREFIX "" DEBUG_POSTFIX "")
-  set_target_properties(caffe2_pybind11_state PROPERTIES SUFFIX ${PY_EXT_SUFFIX})
-  if (APPLE)
-    set_target_properties(caffe2_pybind11_state PROPERTIES LINK_FLAGS "-undefined dynamic_lookup")
-  endif()
-  set_target_properties(
-      caffe2_pybind11_state PROPERTIES LIBRARY_OUTPUT_DIRECTORY
-      ${CMAKE_BINARY_DIR}/caffe2/python)
-  target_link_libraries(
-      caffe2_pybind11_state caffe2_library)
-  install(TARGETS caffe2_pybind11_state DESTINATION "${PYTHON_LIB_REL_PATH}/caffe2/python")
-
-  if(USE_CUDA)
-    add_library(caffe2_pybind11_state_gpu MODULE ${Caffe2_GPU_PYTHON_SRCS})
-    set_target_properties(caffe2_pybind11_state_gpu PROPERTIES COMPILE_FLAGS "-fvisibility=hidden")
-    set_target_properties(caffe2_pybind11_state_gpu PROPERTIES PREFIX "" DEBUG_POSTFIX "")
-    set_target_properties(caffe2_pybind11_state_gpu PROPERTIES SUFFIX ${PY_EXT_SUFFIX})
-=======
     # ---[ Python.
     add_library(caffe2_pybind11_state MODULE ${Caffe2_CPU_PYTHON_SRCS})
     set_target_properties(caffe2_pybind11_state PROPERTIES COMPILE_FLAGS "-fvisibility=hidden")
-    set_target_properties(caffe2_pybind11_state PROPERTIES PREFIX "")
+    set_target_properties(caffe2_pybind11_state PROPERTIES PREFIX "" DEBUG_POSTFIX "")
     set_target_properties(caffe2_pybind11_state PROPERTIES SUFFIX ${PY_EXT_SUFFIX})
->>>>>>> f0c09203
     if (APPLE)
       set_target_properties(caffe2_pybind11_state PROPERTIES LINK_FLAGS "-undefined dynamic_lookup")
     endif()
@@ -358,7 +335,7 @@
     if(USE_CUDA OR USE_ROCM)
       add_library(caffe2_pybind11_state_gpu MODULE ${Caffe2_GPU_PYTHON_SRCS})
       set_target_properties(caffe2_pybind11_state_gpu PROPERTIES COMPILE_FLAGS "-fvisibility=hidden")
-      set_target_properties(caffe2_pybind11_state_gpu PROPERTIES PREFIX "")
+      set_target_properties(caffe2_pybind11_state_gpu PROPERTIES PREFIX "" DEBUG_POSTFIX "")
       set_target_properties(caffe2_pybind11_state_gpu PROPERTIES SUFFIX ${PY_EXT_SUFFIX})
       if (APPLE)
         set_target_properties(caffe2_pybind11_state_gpu PROPERTIES LINK_FLAGS "-undefined dynamic_lookup")
